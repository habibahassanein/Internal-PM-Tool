import os
import html
<<<<<<< HEAD
import datetime
=======
import logging
>>>>>>> 96b704fb

import streamlit as st
from dotenv import load_dotenv

from src.storage.cache_manager import (
    get_cached_search_results,
    cache_search_results,
    get_cache_manager
)
from src.agent import create_pm_agent
from src.auth import get_session_manager
from src.handler.oauth_handler import (
    get_oauth_url,
    exchange_code_for_token,
    get_user_info,
    is_token_valid,
)

# Setup logger
logger = logging.getLogger(__name__)

# =========================
# Environment & Config
# =========================

load_dotenv()

# Page config (do this as early as possible)
st.set_page_config(
    page_title="Internal PM Chat",
    page_icon="💬",
    layout="wide",
    initial_sidebar_state="expanded",
)

# =========================
# Slack Authentication (using Farah's oauth_handler approach)
# =========================

import time

def _is_slack_authenticated_cached() -> bool:
    """Check if Slack token is valid with caching to avoid repeated API calls."""
    token = st.session_state.get("slack_token", "")
    if not token:
        st.session_state["slack_token_valid"] = False
        return False
    now = time.time()
    last_checked = st.session_state.get("slack_token_checked_at", 0)
    # Revalidate at most every 30 minutes
    if st.session_state.get("slack_token_valid") is not None and (now - last_checked) < 1800:
        return bool(st.session_state.get("slack_token_valid"))
    valid = False
    try:
        valid = is_token_valid(token)
    except Exception:
        valid = False
    st.session_state["slack_token_valid"] = valid
    st.session_state["slack_token_checked_at"] = now
    return valid

# OAuth callback handling
try:
    query_params = st.query_params
except Exception:
    query_params = {}

if "code" in query_params:
    try:
        oauth_code = query_params.get("code", "")
        
        # Check if we already have a valid token (avoid reprocessing)
        if st.session_state.get("slack_token") and _is_slack_authenticated_cached():
            logger.info("Already have valid Slack token, skipping OAuth processing")
            try:
                st.query_params.clear()
            except Exception:
                pass
        else:
            # Validate state to avoid CSRF; if expected missing (e.g., cloud restart), allow once
            returned_state = query_params.get("state", "")
            expected_state = st.session_state.get("slack_oauth_state", "")
            if expected_state and returned_state != expected_state:
                st.error("❌ Authentication failed: invalid_state. Please try again.")
                try:
                    st.query_params.clear()
                except Exception:
                    pass
                st.stop()

            # Check if this code was already processed
            processed_code = st.session_state.get("processed_oauth_code", "")
            if processed_code == oauth_code:
                logger.info("OAuth code already processed, clearing params and continuing")
                try:
                    st.query_params.clear()
                except Exception:
                    pass
            else:
                # Process the OAuth code
                logger.info("Processing OAuth code...")
                token = exchange_code_for_token(oauth_code)
                user_info_dict = get_user_info(token)
                st.session_state["slack_token"] = token
                st.session_state["slack_user_name"] = user_info_dict.get("name", "User")
                st.session_state["slack_user_display_name"] = user_info_dict.get("display_name") or user_info_dict.get("name", "User")
                st.session_state["slack_user_id"] = user_info_dict.get("id", "")
                st.session_state["slack_user_email"] = user_info_dict.get("email", "")
                st.session_state["slack_user_real_name"] = user_info_dict.get("real_name", "")
                st.session_state["processed_oauth_code"] = oauth_code  # Mark code as processed
                
                logger.info(f"Slack OAuth successful for user: {st.session_state['slack_user_display_name']}")
                
                # Clear URL params BEFORE showing success message
                try:
                    st.query_params.clear()
                except Exception:
                    pass
                
                st.success(f"✅ Connected as {st.session_state['slack_user_display_name']}")
                # Rerun to reload page without OAuth params
                st.rerun()
    except Exception as e:
        msg = str(e)
        logger.error(f"OAuth error: {msg}", exc_info=True)
        if "invalid_code" in msg.lower() or "already_used" in msg.lower():
            # Clear the processed code flag so user can try again
            if "processed_oauth_code" in st.session_state:
                del st.session_state["processed_oauth_code"]
            st.warning("OAuth code expired or already used. Please click Connect to Slack again.")
            try:
                st.query_params.clear()
            except Exception:
                pass
            if "slack_oauth_state" in st.session_state:
                del st.session_state["slack_oauth_state"]
        else:
            st.error(f"❌ Authentication failed: {msg}")
            logger.error(f"OAuth authentication failed: {msg}", exc_info=True)
            try:
                st.query_params.clear()
            except Exception:
                pass

# Auth gate: require Slack token to proceed
if "slack_token" not in st.session_state or not _is_slack_authenticated_cached():
    # Show login UI
    st.markdown("""
        <style>
        .stApp {
            background: linear-gradient(135deg, #667eea 0%, #764ba2 100%);
        }
        div[data-testid="stVerticalBlock"] > div:has(div.element-container) {
            background-color: white;
            padding: 3rem 2rem;
            border-radius: 16px;
            box-shadow: 0 10px 40px rgba(0, 0, 0, 0.2);
        }
        </style>
    """, unsafe_allow_html=True)

    st.write("")
    st.write("")
    st.write("")

    col1, col2, col3 = st.columns([1, 2, 1])

    with col2:
        st.markdown("<div style='text-align: center; font-size: 4rem; margin-bottom: 1rem;'>💬</div>", unsafe_allow_html=True)
        st.markdown("<h1 style='text-align: center; color: #1a202c; margin-bottom: 0.5rem;'>Internal PM Chat</h1>", unsafe_allow_html=True)
        st.markdown("<p style='text-align: center; color: #718096; margin-bottom: 2rem;'>Your unified workspace for Slack conversations, Confluence docs, and team knowledge</p>", unsafe_allow_html=True)

        try:
            oauth_url = get_oauth_url()
            st.markdown(f"""
                <div style='text-align: center; margin: 2rem 0;'>
                    <a href="{oauth_url}"
                       style='display: inline-block;
                              background: #4A154B;
                              color: white;
                              padding: 12px 32px;
                              border-radius: 8px;
                              text-decoration: none;
                              font-weight: 600;
                              font-size: 1rem;
                              transition: background 0.3s;'>
                        Sign in with Slack
                    </a>
                </div>
            """, unsafe_allow_html=True)
        except Exception:
            st.error("OAuth configuration missing")

        st.write("")
        st.markdown("---")

        st.markdown("### Why Sign in with Slack?")

        col_a, col_b = st.columns([1, 9])
        with col_a:
            st.write("🔒")
        with col_b:
            st.markdown("**Private Channel Access**  \nSearch your private channels and conversations securely")

        col_a, col_b = st.columns([1, 9])
        with col_a:
            st.write("🎯")
        with col_b:
            st.markdown("**Personalized Results**  \nGet search results tailored to your permissions")

        col_a, col_b = st.columns([1, 9])
        with col_a:
            st.write("⚡")
        with col_b:
            st.markdown("**Unified Search**  \nSearch across Slack, Confluence, and documentation")

        st.write("")
        st.caption("🔐 Secured by Slack OAuth 2.0")

    st.stop()

# Get authenticated user info for session management
user_info = {
    "id": st.session_state.get("slack_user_id", ""),
    "name": st.session_state.get("slack_user_name", ""),
    "display_name": st.session_state.get("slack_user_display_name", ""),
    "real_name": st.session_state.get("slack_user_real_name", ""),
    "email": st.session_state.get("slack_user_email", ""),
}

# Initialize session manager
session_manager = get_session_manager()

# Create or update session
if "auth_session_id" not in st.session_state:
    st.session_state.auth_session_id = session_manager.create_session(user_info)

# Update session activity
session_manager.update_session_activity(st.session_state.auth_session_id)

# Validate session is still active
if not session_manager.is_session_valid(st.session_state.auth_session_id):
    st.warning("Your session has expired. Please log in again.")
    # Clear Slack token
    if "slack_token" in st.session_state:
        del st.session_state["slack_token"]
    st.rerun()

# Constants / Tunables
LLM_NAME = "Gemini 2.0 Flash Experimental"

# =========================
# Secrets & Keys
# =========================

def _get_secret_or_env(name: str, default: str = "") -> str:
    if name in st.secrets:
        return st.secrets.get(name, default)
    return os.getenv(name, default)

GEMINI_API_KEY = _get_secret_or_env("GEMINI_API_KEY")

# =========================
# CSS (consolidated)
# =========================

st.markdown("""
    <style>
    .main-header {
        font-size: 2.25rem;
        font-weight: 800;
        color: #1f77b4;
        text-align: center;
        margin-bottom: 0.5rem;
    }
    .subtitle {
        text-align: center;
        color: #444;
        font-size: 1rem;
        margin-bottom: 1.25rem;
    }
    .citation-card {
        background: linear-gradient(135deg, #ffffff 0%, #f8f9fa 100%);
        padding: 16px;
        border-radius: 10px;
        border-left: 4px solid #1f77b4;
        margin: 8px 0;
        box-shadow: 0 2px 6px rgba(0,0,0,0.08);
        transition: transform 0.2s ease, box-shadow 0.2s ease;
    }
    .citation-card:hover {
        transform: translateY(-2px);
        box-shadow: 0 4px 12px rgba(0,0,0,0.12);
        border-left-color: #0d5aa7;
    }
    .citation-title {
        font-weight: 700;
        color: #1f77b4;
        margin-bottom: 8px;
        font-size: 14px;
        display: flex;
        align-items: center;
        gap: 6px;
    }
    .citation-evidence {
        font-style: italic;
        color: #444;
        margin-bottom: 8px;
        background: #f0f4f8;
        padding: 10px;
        border-radius: 6px;
        border-left: 3px solid #28a745;
        font-size: 13px;
        line-height: 1.4;
        white-space: pre-wrap;
        word-break: break-word;
    }
    .citation-card a {
        color: #1f77b4;
        text-decoration: none;
        transition: color 0.2s ease;
    }
    .citation-card a:hover {
        color: #0d5aa7;
        text-decoration: underline;
    }
    .stButton>button {
        background-color: #1f77b4;
        color: white;
        border-radius: 8px;
        padding: 0.5rem 1rem;
        font-weight: 600;
    }
    /* Chat message styling */
    .stChatMessage {
        padding: 1rem;
        margin-bottom: 0.5rem;
    }
    </style>
""", unsafe_allow_html=True)

# =========================
# Header with logo
# =========================

st.markdown('<div class="main-header">Internal PM Chat Assistant</div>', unsafe_allow_html=True)
st.markdown('<div class="subtitle">Ask questions across Confluence, Slack, Docs, Zendesk, and Jira</div>', unsafe_allow_html=True)

# =========================
# Sidebar
# =========================

with st.sidebar:
    # Show authenticated Slack user widget
    if user_info and user_info.get("id"):
        st.markdown("### 👤 Signed in as")
        col1, col2 = st.columns([1, 3])
        with col1:
            # User avatar placeholder (Farah's oauth_handler doesn't return image)
            st.markdown("👤")
        with col2:
            display_name = user_info.get("display_name") or user_info.get("real_name") or user_info.get("name") or "User"
            st.write(f"**{display_name}**")
            if user_info.get("email"):
                st.caption(user_info["email"])

        if st.button("🚪 Sign Out", use_container_width=True):
            # Clear Slack token
            if "slack_token" in st.session_state:
                del st.session_state["slack_token"]
            if "slack_user_name" in st.session_state:
                del st.session_state["slack_user_name"]
            if "slack_user_display_name" in st.session_state:
                del st.session_state["slack_user_display_name"]
            if "slack_user_id" in st.session_state:
                del st.session_state["slack_user_id"]
            if "slack_user_email" in st.session_state:
                del st.session_state["slack_user_email"]
            if "slack_user_real_name" in st.session_state:
                del st.session_state["slack_user_real_name"]
            st.rerun()

        st.markdown("---")

    st.header("Chat Configuration")

    st.info("""
    **Agent searches across:**
    - 📚 Docs (Qdrant)
    - 💬 Slack Messages
    - 📖 Confluence Pages
    - 🎫 Zendesk Tickets (Incorta)
    - 📋 Jira Issues (Incorta)
    """)

    st.markdown("---")
    st.subheader("System Info")

    # Show API key rotation info if available
    api_key_info = "Single API Key"
    if st.session_state.get("agent_executor") is not None:
        executor = st.session_state["agent_executor"]
        # Check if it's a RetryAgentExecutor with api_manager
        if hasattr(executor, 'api_manager'):
            num_keys = len(executor.api_manager.api_keys)
            current_idx = executor.api_manager.current_index
            api_key_info = f"{num_keys} API Keys (Current: #{current_idx + 1})"

    st.info(f"""
    **AI Model:** {LLM_NAME}
    **Vector DB:** Qdrant
    **Search:** Multi-source analysis
    **API Keys:** {api_key_info}
    """)

    # Cache statistics
    st.markdown("---")
    st.subheader("Cache Statistics")
    cache_stats = get_cache_manager().get_stats()
    st.metric("Active Cached Items", cache_stats["active_items"])

    col1, col2 = st.columns(2)
    with col1:
        if st.button("Clear Cache", use_container_width=True):
            get_cache_manager().clear()
            st.success("Cache cleared!")
            st.rerun()

    with col2:
        if st.button("New Chat", use_container_width=True):
            st.session_state["messages"] = []
            st.session_state["chat_history"] = []
            st.success("Chat reset!")
            st.rerun()

    st.markdown("---")
    st.subheader("Usage Tips")
    st.markdown("""
    - Ask follow-up questions naturally
    - Reference previous answers with "it", "that", etc.
    - Use specific keywords for best results
    - All sources searched automatically
    """)

    # Show conversation count
    if "messages" in st.session_state and len(st.session_state["messages"]) > 0:
        st.markdown("---")
        st.metric("Messages in Chat", len(st.session_state["messages"]))

# =========================
# Session state initialization
# =========================

if "messages" not in st.session_state:
    st.session_state["messages"] = []

if "chat_history" not in st.session_state:
    st.session_state["chat_history"] = []

if "agent_executor" not in st.session_state:
    st.session_state["agent_executor"] = None

# =========================
# Guardrails
# =========================

def _ensure_gemini_key_if_needed():
    if not GEMINI_API_KEY:
        st.error("GEMINI_API_KEY is not set. Add it to Streamlit secrets or your environment.")
        st.stop()

# =========================
# Helper Functions
# =========================

def _clean_slack_text(text: str) -> str:
    """Clean Slack message formatting."""
    import re

    text = re.sub(r'<#[A-Z0-9]+\|([^>]+)>', r'#\1', text)
    text = re.sub(r'<(https?://[^|>]+)\|([^>]+)>', r'\2 (\1)', text)
    text = re.sub(r'<(https?://[^>]+)>', r'\1', text)
    text = re.sub(r'<@[A-Z0-9]+\|([^>]+)>', r'@\1', text)
    text = re.sub(r'<@([A-Z0-9]+)>', r'@unknown_user', text)
    text = text.replace('<!channel>', '@channel')
    text = text.replace('<!here>', '@here')
    text = text.replace('<!everyone>', '@everyone')

    return text


def render_sources(sources):
<<<<<<< HEAD
    """Render source citations grouped by type in expandable tabs."""
    if not sources:
        return
    
    def categorize_source(source):
        """Categorize a source into one of the 5 groups."""
        url = (source.get("url") or source.get("permalink") or "").lower()
        source_field = source.get("source", "").lower()
        
        # 1. Check for Slack
        if "channel" in source or "permalink" in source or source_field == "slack":
            return "slack"
        
        # 2. Check for Confluence
        if "confluence" in url or source_field == "confluence":
            return "confluence"
        
        # 3. Check for knowledge_base and subcategorize by URL
        if source_field == "knowledge_base" or (url.startswith("http") and source_field != "slack"):
            # Pattern matching for knowledge_base URLs
            if any(pattern in url for pattern in ["docs.incorta.com", "/docs/", "documentation"]):
                return "incorta_docs"
            elif any(pattern in url for pattern in ["community.incorta.com", "/community/"]):
                return "incorta_community"
            elif any(pattern in url for pattern in ["support.incorta.com", "/support/"]):
                return "incorta_support"
            else:
                # Skip sources that don't match any pattern (per preference #2)
                return None
        
        # 4. Check for Zendesk (support-related)
        if "zendesk" in url or source_field == "zendesk":
            return "incorta_support"
        
        # 5. Skip unknown sources (per preference #2)
        return None
    
    def format_date(source, category):
        """Format date from source based on category."""
        if category == "slack":
            # Slack has 'ts' (timestamp) or 'date' (formatted string)
            if "ts" in source:
                try:
                    ts = float(source.get("ts"))
                    dt = datetime.datetime.fromtimestamp(ts)
                    return dt.strftime("%b %d, %Y")
                except (ValueError, TypeError):
                    pass
            if "date" in source:
                date_str = source.get("date", "")
                if date_str and date_str != "Unknown date":
                    try:
                        # Try to parse if it's a formatted string
                        dt = datetime.datetime.strptime(date_str, "%Y-%m-%d %H:%M:%S")
                        return dt.strftime("%b %d, %Y")
                    except (ValueError, TypeError):
                        return date_str
            return None
        elif category == "confluence":
            # Confluence has 'last_modified'
            last_modified = source.get("last_modified", "")
            if last_modified and last_modified != "Recent":
                try:
                    # Try to parse ISO format or other formats
                    if isinstance(last_modified, str):
                        # Try common date formats
                        for fmt in ["%Y-%m-%dT%H:%M:%S", "%Y-%m-%d %H:%M:%S", "%Y-%m-%d"]:
                            try:
                                dt = datetime.datetime.strptime(last_modified.split(".")[0], fmt)
                                return dt.strftime("%b %d, %Y")
                            except ValueError:
                                continue
                        return last_modified
                except (ValueError, TypeError):
                    pass
            return None
        else:
            # For docs, community, support - check for common date fields
            for field in ["date", "last_modified", "updated", "created"]:
                if field in source:
                    date_val = source.get(field)
                    if date_val:
                        try:
                            if isinstance(date_val, (int, float)):
                                dt = datetime.datetime.fromtimestamp(date_val)
                                return dt.strftime("%b %d, %Y")
                            elif isinstance(date_val, str):
                                for fmt in ["%Y-%m-%dT%H:%M:%S", "%Y-%m-%d %H:%M:%S", "%Y-%m-%d"]:
                                    try:
                                        dt = datetime.datetime.strptime(date_val.split(".")[0], fmt)
                                        return dt.strftime("%b %d, %Y")
                                    except ValueError:
                                        continue
                                return date_val
                        except (ValueError, TypeError):
                            pass
            return None
    
    # Group sources by category
    grouped_sources = {
        "slack": [],
        "confluence": [],
        "incorta_docs": [],
        "incorta_community": [],
        "incorta_support": []
    }
    
    # Deduplicate and group (skip sources that return None from categorization)
    seen_urls = set()
    for source in sources:
        category = categorize_source(source)
        if category is None:  # Skip sources that don't match any pattern
            continue
        
        url = source.get("url") or source.get("permalink") or ""
        if url and url in seen_urls:
            continue
        if url:
            seen_urls.add(url)
        
        grouped_sources[category].append(source)
    
    # Sort each group by score (highest first) - per preference #3
    def sort_by_score(sources):
        return sorted(sources, key=lambda s: float(s.get("score", 0.0)), reverse=True)
    
    for category in grouped_sources:
        grouped_sources[category] = sort_by_score(grouped_sources[category])
    
    # Category labels and icons
    category_config = {
        "slack": {"label": "Slack", "icon": "💬"},
        "confluence": {"label": "Confluence", "icon": "📖"},
        "incorta_docs": {"label": "Incorta Docs", "icon": "📚"},
        "incorta_community": {"label": "Incorta Community", "icon": "👥"},
        "incorta_support": {"label": "Incorta Support", "icon": "🎫"}
    }
    
    # Calculate total sources (only from non-empty categories)
    total_sources = sum(len(sources) for sources in grouped_sources.values())
    if total_sources == 0:
        return
    
    # Display grouped sources
    st.markdown(f"### 📚 Sources ({total_sources})")
    
    # Create expandable sections for each category (only show non-empty ones - per preference #4)
    for category, category_sources in grouped_sources.items():
        if not category_sources:  # Hide empty categories
            continue
        
        config = category_config[category]
        count = len(category_sources)
        
        with st.expander(f"{config['icon']} {config['label']} ({count})", expanded=False):
            for i, source in enumerate(category_sources, 1):
                # Determine title
                if category == "slack":
                    channel = source.get("channel", "unknown")
                    username = source.get("username", "unknown")
                    title = f"#{channel} - @{username}"
                else:
                    title = source.get("title", "Untitled")
                
                # Build URL
                url = source.get("url") or source.get("permalink") or ""
                
                # Format date
                date_str = format_date(source, category)
                date_display = f' <small style="color: #888;">• {date_str}</small>' if date_str else ""
                
                # Build evidence/text snippet
                evidence = source.get("text", "") or source.get("excerpt", "")
                if len(evidence) > 200:
                    evidence = evidence[:200] + "..."
                
                # Render citation card
                st.markdown(f"""
                <div class="citation-card">
                    <div class="citation-title">{config['icon']} {i}. {html.escape(title)}{date_display}</div>
                    {'<div class="citation-evidence">' + html.escape(evidence) + '</div>' if evidence else ''}
                    {'<small style="color: #666;">🔗 <a href="' + html.escape(url) + '" target="_blank">' + html.escape(url[:50] + ('...' if len(url) > 50 else '')) + '</a></small>' if url else ''}
=======
    """Render source citations grouped by type in separate expanders."""
    if not sources:
        return

    import re

    # Categorize sources by type
    slack_messages = []
    confluence_pages = []
    docs_results = []
    zendesk_results = []
    jira_results = []
    other_sources = []

    # DEBUG: Log each source for categorization analysis
    logger.info(f"DEBUG render_sources - Processing {len(sources)} sources")
    for idx, source in enumerate(sources):
        # Determine source type
        source_type = source.get("source", "unknown")
        url = source.get("url", "") or source.get("permalink", "")
        title = source.get("title", "NO_TITLE")
        has_space = "space" in source

        logger.info(f"DEBUG render_sources [{idx}] - title: {title}, url: {url}, source_type: {source_type}, has_space: {has_space}")

        # Prioritize source field check first for accurate categorization
        if "channel" in source or "permalink" in source or source_type == "slack":
            slack_messages.append(source)
        elif source_type == "confluence" or ("confluence" in url.lower() and source_type != "knowledge_base"):
            confluence_pages.append(source)
            logger.info(f"DEBUG render_sources - CATEGORIZED AS CONFLUENCE: {title}")
        elif source_type == "zendesk" or ("zendesk" in url.lower() and source_type != "knowledge_base"):
            zendesk_results.append(source)
        elif source_type == "jira" or ("jira" in url.lower() and source_type != "knowledge_base"):
            jira_results.append(source)
        elif source_type == "knowledge_base" or (url.startswith("http") and source_type not in ["slack", "confluence", "zendesk", "jira"]):
            docs_results.append(source)
            logger.info(f"DEBUG render_sources - CATEGORIZED AS KNOWLEDGE_BASE: {title}")
        else:
            other_sources.append(source)
            logger.info(f"DEBUG render_sources - CATEGORIZED AS OTHER: {title}")

    logger.info(f"DEBUG render_sources - Final counts: Slack={len(slack_messages)}, Confluence={len(confluence_pages)}, Docs={len(docs_results)}, Zendesk={len(zendesk_results)}, Jira={len(jira_results)}, Other={len(other_sources)}")

    # Render Slack Messages
    with st.expander(f"💬 Slack Messages ({len(slack_messages)} found)", expanded=False):
        if not slack_messages:
            st.info("No Slack results found.")
        else:
            for idx, m in enumerate(slack_messages, 1):
                channel = m.get('channel', 'Unknown')
                username = m.get('username', 'Unknown')
                timestamp = m.get('date', m.get('ts', 'Unknown'))
                text = _clean_slack_text(m.get('text', '').strip())
                permalink = m.get('permalink', '')
                score = m.get('score', 0.0)

                text_escaped = html.escape(text)[:500]
                if len(text) > 500:
                    text_escaped += "..."

                st.markdown(f"""
                <div style="background-color: #f0f2f6; padding: 15px; border-radius: 8px; margin-bottom: 15px; border-left: 4px solid #4A90E2;">
                    <div style="display: flex; justify-content: space-between; margin-bottom: 8px;">
                        <span style="font-weight: 600; color: #1f1f1f;">#{channel}</span>
                        <span style="color: #666; font-size: 0.9em;">{timestamp}</span>
                    </div>
                    <div style="color: #4A90E2; font-size: 0.9em; margin-bottom: 10px;">@{username}</div>
                    <div style="color: #1f1f1f; line-height: 1.6; margin-bottom: 10px; white-space: pre-wrap;">{text_escaped}</div>
                    <div style="display: flex; justify-content: space-between; align-items: center;">
                        <a href="{permalink}" target="_blank" style="color: #4A90E2; text-decoration: none; font-size: 0.9em;">View in Slack</a>
                        <span style="color: #888; font-size: 0.85em;">Score: {score:.2f}</span>
                    </div>
                </div>
                """, unsafe_allow_html=True)

    # Render Confluence Pages
    with st.expander(f"📖 Confluence Pages ({len(confluence_pages)} found)", expanded=False):
        if not confluence_pages:
            st.info("No Confluence results found.")
        else:
            for idx, p in enumerate(confluence_pages, 1):
                title = p.get('title', 'Untitled')
                space = p.get('space', 'Unknown')
                last_modified = p.get('last_modified', 'Unknown')
                excerpt = (p.get('excerpt') or p.get('text', '')).strip()
                url = p.get('url', '')
                score = p.get('score', 0.0)

                # Clean excerpt from HTML tags and highlight markers
                cleaned_excerpt = re.sub(r'@@@hl@@@(.*?)@@@endhl@@@', r'\1', excerpt)
                cleaned_excerpt = re.sub(r'<[^>]+>', '', cleaned_excerpt)
                cleaned_excerpt = cleaned_excerpt.replace('&nbsp;', ' ').replace('&amp;', '&')
                cleaned_excerpt = cleaned_excerpt.replace('&lt;', '<').replace('&gt;', '>')
                if len(cleaned_excerpt) > 300:
                    cleaned_excerpt = cleaned_excerpt[:300] + '...'

                st.markdown(f"""
                <div style="background-color: #f0f2f6; padding: 15px; border-radius: 8px; margin-bottom: 15px; border-left: 4px solid #6B46C1;">
                    <div style="font-weight: 600; color: #1f1f1f; font-size: 1.1em; margin-bottom: 8px;">{html.escape(title)}</div>
                    <div style="display: flex; gap: 15px; margin-bottom: 10px; font-size: 0.9em;">
                        <span style="color: #6B46C1; font-weight: 500;">{html.escape(space)}</span>
                        <span style="color: #666;">{html.escape(last_modified)}</span>
                        <span style="color: #888;">Score: {score:.2f}</span>
                    </div>
                    <div style="color: #444; line-height: 1.6; margin-bottom: 10px; font-style: italic;">{html.escape(cleaned_excerpt)}</div>
                    <a href="{url}" target="_blank" style="color: #6B46C1; text-decoration: none; font-size: 0.9em;">Open Page</a>
                </div>
                """, unsafe_allow_html=True)

    # Render Knowledge Base Docs
    with st.expander(f"📚 Knowledge Base Docs ({len(docs_results)} found)", expanded=False):
        if not docs_results:
            st.info("No docs results found.")
        else:
            for idx, d in enumerate(docs_results, 1):
                title = d.get('title', 'Untitled')
                url = d.get('url', '')
                text = (d.get('text') or '').strip()
                score = d.get('score', 0.0)

                if len(text) > 300:
                    text = text[:300] + '...'

                st.markdown(f"""
                <div style="background-color: #f0f2f6; padding: 15px; border-radius: 8px; margin-bottom: 15px; border-left: 4px solid #28a745;">
                    <div style="font-weight: 600; color: #1f1f1f; font-size: 1.1em; margin-bottom: 8px;">{html.escape(title)}</div>
                    <div style="color: #666; font-size: 0.9em; margin-bottom: 10px;">Score: {score:.2f}</div>
                    <div style="color: #444; line-height: 1.6; margin-bottom: 10px;">{html.escape(text)}</div>
                    <a href="{url}" target="_blank" style="color: #28a745; text-decoration: none; font-size: 0.9em;">Open Document</a>
                </div>
                """, unsafe_allow_html=True)

    # Render Zendesk Tickets
    if zendesk_results:
        with st.expander(f"🎫 Zendesk Tickets ({len(zendesk_results)} found)", expanded=False):
            for idx, z in enumerate(zendesk_results, 1):
                title = z.get('title', 'Untitled')
                url = z.get('url', '')
                text = (z.get('text') or z.get('excerpt', '')).strip()
                score = z.get('score', 0.0)

                if len(text) > 300:
                    text = text[:300] + '...'

                st.markdown(f"""
                <div style="background-color: #f0f2f6; padding: 15px; border-radius: 8px; margin-bottom: 15px; border-left: 4px solid #dc3545;">
                    <div style="font-weight: 600; color: #1f1f1f; font-size: 1.1em; margin-bottom: 8px;">{html.escape(title)}</div>
                    <div style="color: #666; font-size: 0.9em; margin-bottom: 10px;">Score: {score:.2f}</div>
                    <div style="color: #444; line-height: 1.6; margin-bottom: 10px;">{html.escape(text)}</div>
                    <a href="{url}" target="_blank" style="color: #dc3545; text-decoration: none; font-size: 0.9em;">View Ticket</a>
                </div>
                """, unsafe_allow_html=True)

    # Render Jira Issues
    if jira_results:
        with st.expander(f"📋 Jira Issues ({len(jira_results)} found)", expanded=False):
            for idx, j in enumerate(jira_results, 1):
                title = j.get('title', 'Untitled')
                url = j.get('url', '')
                text = (j.get('text') or j.get('excerpt', '')).strip()
                score = j.get('score', 0.0)

                if len(text) > 300:
                    text = text[:300] + '...'

                st.markdown(f"""
                <div style="background-color: #f0f2f6; padding: 15px; border-radius: 8px; margin-bottom: 15px; border-left: 4px solid #0052CC;">
                    <div style="font-weight: 600; color: #1f1f1f; font-size: 1.1em; margin-bottom: 8px;">{html.escape(title)}</div>
                    <div style="color: #666; font-size: 0.9em; margin-bottom: 10px;">Score: {score:.2f}</div>
                    <div style="color: #444; line-height: 1.6; margin-bottom: 10px;">{html.escape(text)}</div>
                    <a href="{url}" target="_blank" style="color: #0052CC; text-decoration: none; font-size: 0.9em;">View Issue</a>
>>>>>>> 96b704fb
                </div>
                """, unsafe_allow_html=True)


def build_conversation_context():
    """Build conversation context string for agent."""
    if not st.session_state["chat_history"]:
        return ""

    # Get last 6 messages (3 exchanges)
    recent_history = st.session_state["chat_history"][-6:]
    context_lines = []

    for msg in recent_history:
        role = "User" if msg["role"] == "user" else "Assistant"
        content = msg["content"][:200]  # Truncate long messages
        context_lines.append(f"{role}: {content}")

    return "\n".join(context_lines)


def process_query(query: str):
    """Process a user query and return response with sources."""
    _ensure_gemini_key_if_needed()

    # Build conversation context
    conversation_context = build_conversation_context()

    # Enhanced query with context for follow-ups
    enhanced_query = query
    if conversation_context:
        enhanced_query = f"Previous conversation:\n{conversation_context}\n\nCurrent question: {query}"

    # Check cache for agentic search results
    cache_filters = {
        "mode": "agentic",
        "query": query,
        "context": conversation_context[:100]  # Include short context in cache key
    }
    cached_results = get_cached_search_results(query, cache_filters)

    if cached_results:
        return {
            "answer": cached_results.get("final_answer"),
            "sources": cached_results.get("all_sources", []),
            "tools_used": cached_results.get("tools_used", []),
            "from_cache": True
        }

    # Initialize agent executor if not exists
    if st.session_state["agent_executor"] is None:
        with st.spinner("🤖 Initializing agent..."):
            try:
                st.session_state["agent_executor"] = create_pm_agent(api_key=None)
            except Exception as e:
                st.error(f"Failed to initialize agent: {e}")
                st.stop()

    # Run agent
    agent_executor = st.session_state["agent_executor"]

    # Collect agent execution details
    final_answer = None
    all_sources = []
    tools_used = set()
    step_sources = []  # list of lists: sources per observation step

    try:
        # Collect all chunks
        all_chunks = []
        for chunk in agent_executor.stream({"input": enhanced_query}):
            all_chunks.append(chunk)

            # Collect tool usage
            if "actions" in chunk:
                for action in chunk["actions"]:
                    tools_used.add(action.tool)

            if "steps" in chunk:
                for step in chunk["steps"]:
                    # Extract sources from observations
                    try:
                        obs_data = step.observation
                        collected = []
                        
                        # Handle string representation of list (JSON serialized)
                        if isinstance(obs_data, str):
                            try:
                                import json
                                obs_data = json.loads(obs_data)
                            except (json.JSONDecodeError, ValueError):
                                # If not JSON, try eval (less safe but might work for list strings)
                                try:
                                    obs_data = eval(obs_data) if obs_data.strip().startswith('[') else obs_data
                                except:
                                    pass
                        
                        if isinstance(obs_data, list):
                            # DEBUG: Log observation data
                            logger.info(f"DEBUG - Observation contains {len(obs_data)} items")
                            confluence_items = []
                            knowledge_base_items = []
                            for item in obs_data:
                                # Check for source items - include "excerpt" for Confluence results
                                if isinstance(item, dict) and any(k in item for k in ["url", "title", "text", "excerpt", "permalink"]):
                                    all_sources.append(item)
                                    collected.append(item)
                                    # Track Confluence items specifically - check for source field or space field
                                    url = item.get("url", "") or item.get("permalink", "")
                                    source_type = item.get("source", "")
                                    if "confluence" in url.lower() or item.get("space") or source_type == "confluence":
                                        confluence_items.append(item.get("title", "NO_TITLE"))
                                        # Ensure source field is set if missing
                                        if "source" not in item:
                                            item["source"] = "confluence"
                                    # Track knowledge_base items specifically
                                    elif source_type == "knowledge_base":
                                        knowledge_base_items.append(item.get("title", "NO_TITLE"))
                                        # Ensure source field is set if missing
                                        if "source" not in item:
                                            item["source"] = "knowledge_base"
                            if confluence_items:
                                logger.info(f"DEBUG - Found {len(confluence_items)} Confluence items: {confluence_items}")
                            if knowledge_base_items:
                                logger.info(f"DEBUG - Found {len(knowledge_base_items)} Knowledge Base items: {knowledge_base_items}")
                        if collected:
                            step_sources.append(collected)
                    except Exception as e:
                        logger.error(f"DEBUG - Error extracting sources: {e}")
                        pass

            if "output" in chunk:
                final_answer = chunk["output"]

        # Determine which sources were actually used in the answer
        import re
        
        def normalize_url(u: str) -> str:
            try:
                return (u or "").strip().lower()
            except:
                return (u or "").lower()

        def normalize_title(t: str) -> str:
            try:
                return (t or "").strip().lower()
            except:
                return (t or "").lower()

        # Extract keywords from the answer that might reference sources
        mentioned_sources = []
        if isinstance(final_answer, str) and final_answer:
            answer_lower = final_answer.lower()
            answer_words = set(answer_lower.split())
            
            # Find sources that match by:
            # 1. URL domain/partial match in answer
            # 2. Title keywords in answer
            # 3. Source-specific identifiers (ticket numbers, page titles, etc.)
            for s in all_sources:
                url = normalize_url(s.get("url") or s.get("permalink") or "")
                title = normalize_title(s.get("title") or "")
                
                # Check if URL domain or partial URL appears in answer
                if url:
                    # Extract domain or key parts
                    url_parts = url.replace("https://", "").replace("http://", "").split("/")
                    if url_parts and url_parts[0]:
                        domain = url_parts[0].split(".")[0]  # e.g., "confluence" from "confluence.incorta.com"
                        if domain in answer_lower or any(part in answer_lower for part in url_parts[:3] if part):
                            mentioned_sources.append(s)
                            continue
                
                # Check if title keywords appear in answer
                if title and len(title) > 3:
                    title_words = set(title.split())
                    # If 2+ title words appear in answer, likely referenced
                    common_words = title_words.intersection(answer_words)
                    if len(common_words) >= 2:
                        mentioned_sources.append(s)
                        continue
                
                # Check for Slack channel/username mentions
                if "channel" in s:
                    channel = s.get("channel", "").lower()
                    if channel and f"#{channel}" in answer_lower:
                        mentioned_sources.append(s)
                        continue
                
                # Check for ticket/issue numbers (Zendesk/Jira)
                if "ticket" in answer_lower or "issue" in answer_lower:
                    # Look for patterns like "PROD-123" or ticket IDs
                    ticket_patterns = re.findall(r'[A-Z]+-\d+|\d{5,}', answer_lower)
                    if ticket_patterns and url:
                        # If answer mentions ticket patterns and we have a URL, likely related
                        mentioned_sources.append(s)
                        continue

        # Use only sources that were actually mentioned/referenced
        used_sources = mentioned_sources if mentioned_sources else []

        # If still no sources, try a more lenient approach: use only the LAST observation step
        # (the one that directly led to the final answer)
        if not used_sources and step_sources:
            last_step_sources = step_sources[-1]
            # Deduplicate
            seen = set()
            used_sources = []
            for s in last_step_sources:
                key = (s.get("url") or s.get("permalink") or s.get("title") or "")
                if key and key not in seen:
                    seen.add(key)
                    used_sources.append(s)
            
        # Final fallback: if agent used tools, only show sources if we have very few
        # (likely all were used) - otherwise show nothing rather than wrong sources
        if not used_sources:
            if len(all_sources) <= 5:
                # If we have 5 or fewer sources, likely all were used
                seen = set()
                used_sources = []
                for s in all_sources:
                    key = (s.get("url") or s.get("permalink") or s.get("title") or "")
                    if key and key not in seen:
                        seen.add(key)
                        used_sources.append(s)
            else:
                # Too many sources, don't show any rather than showing wrong ones
                used_sources = []

        # Filter sources by minimum relevance score
        # Only keep sources with score > 0.3 (if score is available)
        MIN_RELEVANCE_SCORE = 0.2  # Lowered from 0.3 to avoid filtering good results

        # DEBUG: Log before filtering
        confluence_before = [s for s in used_sources if "confluence" in (s.get("url", "") or "").lower() or s.get("space") or s.get("source") == "confluence"]
        logger.info(f"DEBUG - Before filtering: {len(used_sources)} total sources, {len(confluence_before)} Confluence sources")
        if confluence_before:
            logger.info(f"DEBUG - Confluence titles before filter: {[s.get('title', 'NO_TITLE') for s in confluence_before]}")

        filtered_sources = []
        for source in used_sources:
            score = source.get("score", 1.0)  # Default to 1.0 if no score
            if isinstance(score, (int, float)) and score >= MIN_RELEVANCE_SCORE:
                filtered_sources.append(source)
            elif not isinstance(score, (int, float)):
                # Keep sources without numeric scores
                filtered_sources.append(source)
        used_sources = filtered_sources

        # DEBUG: Log after filtering
        confluence_after = [s for s in used_sources if "confluence" in (s.get("url", "") or "").lower() or s.get("space") or s.get("source") == "confluence"]
        logger.info(f"DEBUG - After filtering: {len(used_sources)} total sources, {len(confluence_after)} Confluence sources")
        if confluence_after:
            logger.info(f"DEBUG - Confluence titles after filter: {[s.get('title', 'NO_TITLE') for s in confluence_after]}")

        # Check if answer indicates no relevant information found
        # If so, don't show sources (they're not actually relevant)
        if final_answer and isinstance(final_answer, str):
            answer_lower = final_answer.lower()
            no_results_phrases = [
                "no relevant information",
                "couldn't find",
                "could not find",
                "no information found",
                "no results",
                "unable to find",
                "don't have any information",
                "no specific information",
                "no documentation",
                "no confluence pages",
                "no slack messages",
                "no docs found",
                "sorry, i couldn't",
                "sorry, i could not",
                "i don't have",
                "i couldn't locate"
            ]
            if any(phrase in answer_lower for phrase in no_results_phrases):
                used_sources = []

        # Cache results
        try:
            cache_search_results(query, cache_filters, {
                "final_answer": final_answer,
                "all_sources": used_sources,
                "tools_used": list(tools_used),
                "mode": "agentic"
            })
        except Exception as e:
            pass  # Don't fail on cache errors

        return {
            "answer": final_answer,
            "sources": used_sources,
            "tools_used": list(tools_used),
            "from_cache": False
        }

    except Exception as e:
        st.error(f"Agent execution failed: {e}")
        return {
            "answer": f"Sorry, I encountered an error: {str(e)}",
            "sources": [],
            "tools_used": [],
            "from_cache": False
        }


# =========================
# Display chat history
# =========================

for message in st.session_state["messages"]:
    with st.chat_message(message["role"]):
        st.markdown(message["content"])

        # Render sources if available
        if message.get("sources"):
            render_sources(message["sources"])

        # Show cache indicator
        if message.get("from_cache"):
            st.caption("📦 From cache")

# =========================
# Chat input
# =========================

if prompt := st.chat_input("Ask a question about your PM tools and processes..."):
    # Add user message to chat
    st.session_state["messages"].append({"role": "user", "content": prompt})
    st.session_state["chat_history"].append({"role": "user", "content": prompt})

    # Display user message
    with st.chat_message("user"):
        st.markdown(prompt)

    # Get agent response
    with st.chat_message("assistant"):
        with st.spinner("Thinking and searching..."):
            import time
            start_time = time.time()
            response = process_query(prompt)
            response_time_ms = int((time.time() - start_time) * 1000)

            # Log query for audit trail
            sources_used = []
            if response.get("sources"):
                for source in response["sources"]:
                    source_type = source.get("source_type", "unknown")
                    if source_type not in sources_used:
                        sources_used.append(source_type)

            session_manager.log_query(
                session_id=st.session_state.auth_session_id,
                user_id=user_info['id'],
                email=user_info['email'],
                query_text=prompt,
                sources_used=sources_used,
                response_time_ms=response_time_ms
            )

        # Display answer
        st.markdown(response["answer"])

        # Display sources
        if response["sources"]:
            # DEBUG: Log what's being passed to render_sources
            confluence_in_response = [s for s in response["sources"] if "confluence" in (s.get("url", "") or "").lower() or s.get("space") or s.get("source") == "confluence"]
            logger.info(f"DEBUG - Passing to render_sources: {len(response['sources'])} total, {len(confluence_in_response)} Confluence")
            if confluence_in_response:
                logger.info(f"DEBUG - Confluence titles in render_sources: {[s.get('title', 'NO_TITLE') for s in confluence_in_response]}")
            render_sources(response["sources"])

        # Show cache indicator
        if response["from_cache"]:
            st.caption("📦 From cache")

        # Add assistant message to chat
        st.session_state["messages"].append({
            "role": "assistant",
            "content": response["answer"],
            "sources": response["sources"],
            "from_cache": response["from_cache"]
        })
        st.session_state["chat_history"].append({
            "role": "assistant",
            "content": response["answer"]
        })

# =========================
# Welcome message
# =========================

if len(st.session_state["messages"]) == 0:
    st.markdown("---")
    st.markdown("### 👋 Welcome! Ask me anything about:")

    col1, col2, col3 = st.columns(3)

    with col1:
        st.markdown("""
        **📚 Documentation**
        - Product features
        - Configuration guides
        - Best practices
        """)

    with col2:
        st.markdown("""
        **🎫 Customer Issues**
        - Zendesk tickets
        - Common problems
        - Support patterns
        """)

    with col3:
        st.markdown("""
        **📋 Development**
        - Jira tickets
        - Roadmap items
        - Feature status
        """)

    st.markdown("---")
    st.markdown("**Example questions:**")
    st.markdown("""
    - "What is SAML authentication in Incorta?"
    - "Show me recent Zendesk tickets about performance issues"
    - "What's the status of the new dashboard feature in Jira?"
    - "How do I configure materialized views?"
    """)

# =========================
# Footer
# =========================

st.markdown("---")
st.markdown("""
<div style="text-align: center; color: #666; padding: 1rem;">
    <small>Internal PM Chat • Conversational Search Assistant • Powered by AI</small>
</div>
""", unsafe_allow_html=True)<|MERGE_RESOLUTION|>--- conflicted
+++ resolved
@@ -1,10 +1,6 @@
 import os
 import html
-<<<<<<< HEAD
-import datetime
-=======
 import logging
->>>>>>> 96b704fb
 
 import streamlit as st
 from dotenv import load_dotenv
@@ -497,190 +493,6 @@
 
 
 def render_sources(sources):
-<<<<<<< HEAD
-    """Render source citations grouped by type in expandable tabs."""
-    if not sources:
-        return
-    
-    def categorize_source(source):
-        """Categorize a source into one of the 5 groups."""
-        url = (source.get("url") or source.get("permalink") or "").lower()
-        source_field = source.get("source", "").lower()
-        
-        # 1. Check for Slack
-        if "channel" in source or "permalink" in source or source_field == "slack":
-            return "slack"
-        
-        # 2. Check for Confluence
-        if "confluence" in url or source_field == "confluence":
-            return "confluence"
-        
-        # 3. Check for knowledge_base and subcategorize by URL
-        if source_field == "knowledge_base" or (url.startswith("http") and source_field != "slack"):
-            # Pattern matching for knowledge_base URLs
-            if any(pattern in url for pattern in ["docs.incorta.com", "/docs/", "documentation"]):
-                return "incorta_docs"
-            elif any(pattern in url for pattern in ["community.incorta.com", "/community/"]):
-                return "incorta_community"
-            elif any(pattern in url for pattern in ["support.incorta.com", "/support/"]):
-                return "incorta_support"
-            else:
-                # Skip sources that don't match any pattern (per preference #2)
-                return None
-        
-        # 4. Check for Zendesk (support-related)
-        if "zendesk" in url or source_field == "zendesk":
-            return "incorta_support"
-        
-        # 5. Skip unknown sources (per preference #2)
-        return None
-    
-    def format_date(source, category):
-        """Format date from source based on category."""
-        if category == "slack":
-            # Slack has 'ts' (timestamp) or 'date' (formatted string)
-            if "ts" in source:
-                try:
-                    ts = float(source.get("ts"))
-                    dt = datetime.datetime.fromtimestamp(ts)
-                    return dt.strftime("%b %d, %Y")
-                except (ValueError, TypeError):
-                    pass
-            if "date" in source:
-                date_str = source.get("date", "")
-                if date_str and date_str != "Unknown date":
-                    try:
-                        # Try to parse if it's a formatted string
-                        dt = datetime.datetime.strptime(date_str, "%Y-%m-%d %H:%M:%S")
-                        return dt.strftime("%b %d, %Y")
-                    except (ValueError, TypeError):
-                        return date_str
-            return None
-        elif category == "confluence":
-            # Confluence has 'last_modified'
-            last_modified = source.get("last_modified", "")
-            if last_modified and last_modified != "Recent":
-                try:
-                    # Try to parse ISO format or other formats
-                    if isinstance(last_modified, str):
-                        # Try common date formats
-                        for fmt in ["%Y-%m-%dT%H:%M:%S", "%Y-%m-%d %H:%M:%S", "%Y-%m-%d"]:
-                            try:
-                                dt = datetime.datetime.strptime(last_modified.split(".")[0], fmt)
-                                return dt.strftime("%b %d, %Y")
-                            except ValueError:
-                                continue
-                        return last_modified
-                except (ValueError, TypeError):
-                    pass
-            return None
-        else:
-            # For docs, community, support - check for common date fields
-            for field in ["date", "last_modified", "updated", "created"]:
-                if field in source:
-                    date_val = source.get(field)
-                    if date_val:
-                        try:
-                            if isinstance(date_val, (int, float)):
-                                dt = datetime.datetime.fromtimestamp(date_val)
-                                return dt.strftime("%b %d, %Y")
-                            elif isinstance(date_val, str):
-                                for fmt in ["%Y-%m-%dT%H:%M:%S", "%Y-%m-%d %H:%M:%S", "%Y-%m-%d"]:
-                                    try:
-                                        dt = datetime.datetime.strptime(date_val.split(".")[0], fmt)
-                                        return dt.strftime("%b %d, %Y")
-                                    except ValueError:
-                                        continue
-                                return date_val
-                        except (ValueError, TypeError):
-                            pass
-            return None
-    
-    # Group sources by category
-    grouped_sources = {
-        "slack": [],
-        "confluence": [],
-        "incorta_docs": [],
-        "incorta_community": [],
-        "incorta_support": []
-    }
-    
-    # Deduplicate and group (skip sources that return None from categorization)
-    seen_urls = set()
-    for source in sources:
-        category = categorize_source(source)
-        if category is None:  # Skip sources that don't match any pattern
-            continue
-        
-        url = source.get("url") or source.get("permalink") or ""
-        if url and url in seen_urls:
-            continue
-        if url:
-            seen_urls.add(url)
-        
-        grouped_sources[category].append(source)
-    
-    # Sort each group by score (highest first) - per preference #3
-    def sort_by_score(sources):
-        return sorted(sources, key=lambda s: float(s.get("score", 0.0)), reverse=True)
-    
-    for category in grouped_sources:
-        grouped_sources[category] = sort_by_score(grouped_sources[category])
-    
-    # Category labels and icons
-    category_config = {
-        "slack": {"label": "Slack", "icon": "💬"},
-        "confluence": {"label": "Confluence", "icon": "📖"},
-        "incorta_docs": {"label": "Incorta Docs", "icon": "📚"},
-        "incorta_community": {"label": "Incorta Community", "icon": "👥"},
-        "incorta_support": {"label": "Incorta Support", "icon": "🎫"}
-    }
-    
-    # Calculate total sources (only from non-empty categories)
-    total_sources = sum(len(sources) for sources in grouped_sources.values())
-    if total_sources == 0:
-        return
-    
-    # Display grouped sources
-    st.markdown(f"### 📚 Sources ({total_sources})")
-    
-    # Create expandable sections for each category (only show non-empty ones - per preference #4)
-    for category, category_sources in grouped_sources.items():
-        if not category_sources:  # Hide empty categories
-            continue
-        
-        config = category_config[category]
-        count = len(category_sources)
-        
-        with st.expander(f"{config['icon']} {config['label']} ({count})", expanded=False):
-            for i, source in enumerate(category_sources, 1):
-                # Determine title
-                if category == "slack":
-                    channel = source.get("channel", "unknown")
-                    username = source.get("username", "unknown")
-                    title = f"#{channel} - @{username}"
-                else:
-                    title = source.get("title", "Untitled")
-                
-                # Build URL
-                url = source.get("url") or source.get("permalink") or ""
-                
-                # Format date
-                date_str = format_date(source, category)
-                date_display = f' <small style="color: #888;">• {date_str}</small>' if date_str else ""
-                
-                # Build evidence/text snippet
-                evidence = source.get("text", "") or source.get("excerpt", "")
-                if len(evidence) > 200:
-                    evidence = evidence[:200] + "..."
-                
-                # Render citation card
-                st.markdown(f"""
-                <div class="citation-card">
-                    <div class="citation-title">{config['icon']} {i}. {html.escape(title)}{date_display}</div>
-                    {'<div class="citation-evidence">' + html.escape(evidence) + '</div>' if evidence else ''}
-                    {'<small style="color: #666;">🔗 <a href="' + html.escape(url) + '" target="_blank">' + html.escape(url[:50] + ('...' if len(url) > 50 else '')) + '</a></small>' if url else ''}
-=======
     """Render source citations grouped by type in separate expanders."""
     if not sources:
         return
@@ -853,7 +665,6 @@
                     <div style="color: #666; font-size: 0.9em; margin-bottom: 10px;">Score: {score:.2f}</div>
                     <div style="color: #444; line-height: 1.6; margin-bottom: 10px;">{html.escape(text)}</div>
                     <a href="{url}" target="_blank" style="color: #0052CC; text-decoration: none; font-size: 0.9em;">View Issue</a>
->>>>>>> 96b704fb
                 </div>
                 """, unsafe_allow_html=True)
 
