--- conflicted
+++ resolved
@@ -243,11 +243,7 @@
         # Format results with lower threshold for better recall
         formatted_results = []
         for r in search_result:
-<<<<<<< HEAD
-            if r.score >= 0.5:  # Minimum cosine score threshold (increased for better relevance)
-=======
             if r.score >= 0.2:  # Lower threshold to avoid over-filtering
->>>>>>> 96b704fb
                 formatted_results.append({
                     "title": r.payload.get("title", "") or "",
                     "url": r.payload.get("url", "") or "",
